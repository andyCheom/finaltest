--- conflicted
+++ resolved
@@ -4,10 +4,4 @@
 .vscode/
 .git/
 *.log
-<<<<<<< HEAD
 /venv
-=======
-.venv
-public/
-.md
->>>>>>> ad9f6d91
